--- conflicted
+++ resolved
@@ -414,13 +414,8 @@
 pub fn udp(
     addr: SocketAddr,
     _max_length: usize,
-<<<<<<< HEAD
     host_key: LookupBuf,
-    #[cfg(unix)] receive_buffer_bytes: Option<usize>,
-=======
-    host_key: String,
     receive_buffer_bytes: Option<usize>,
->>>>>>> 45da52c2
     shutdown: ShutdownSignal,
     out: Pipeline,
 ) -> super::Source {
@@ -580,15 +575,11 @@
 #[cfg(test)]
 mod test {
     use super::*;
-<<<<<<< HEAD
     use crate::{
         config::log_schema,
         event::{Event, Lookup},
     };
-=======
-    use crate::{config::log_schema, event::Event};
     use bytes::BufMut;
->>>>>>> 45da52c2
     use chrono::prelude::*;
 
     #[test]

use std::collections::{BTreeMap, BTreeSet};

use crate::config::LogNamespace;
use lookup::{Look, LookupBuf};
use value::kind::insert::InnerConflict;
use value::{
    kind::{merge, nest, Collection, Field, Unknown},
    Kind,
};

/// The definition of a schema.
///
/// This struct contains all the information needed to inspect the schema of an event emitted by
/// a source/transform.
#[derive(Clone, Debug, PartialEq, PartialOrd)]
pub struct Definition {
    /// The type of the event
    kind: Kind,

    /// Semantic meaning assigned to fields within the collection.
    ///
    /// The value within this map points to a path inside the `collection`. It is an invalid state
    /// for there to be a meaning pointing to a non-existing path in the collection.
    meaning: BTreeMap<String, MeaningPointer>,
<<<<<<< HEAD

    /// A list of paths that are allowed to be missing.
    ///
    /// The key in this set points to a path inside the `collection`. It is an invalid state for
    /// there to be a key pointing to a non-existing path in the collection.
    optional: BTreeSet<LookupBuf>,

    /// Type definitions of components can change depending on the log namespace chosen.
    /// This records which ones are possible.
    /// An empty set means the definition can't be for a log
    log_namespaces: BTreeSet<LogNamespace>,
=======
>>>>>>> a73415b6
}

/// In regular use, a semantic meaning points to exactly _one_ location in the collection. However,
/// when merging two [`Definition`]s, we need to be able to allow for two definitions with the same
/// semantic meaning identifier to be merged together.
///
/// We cannot error when this happens, because a follow-up component (such as the `remap`
/// transform) might rectify the issue of having a semantic meaning with multiple pointers.
///
/// Because of this, we encapsulate this state in an enum. The schema validation step done by the
/// sink builder, will return an error if the definition stores an "invalid" meaning pointer.
#[derive(Clone, Debug, PartialEq, PartialOrd)]
enum MeaningPointer {
    Valid(LookupBuf),
    Invalid(BTreeSet<LookupBuf>),
}

impl MeaningPointer {
    fn merge(self, other: Self) -> Self {
        let set = match (self, other) {
            (Self::Valid(lhs), Self::Valid(rhs)) if lhs == rhs => return Self::Valid(lhs),
            (Self::Valid(lhs), Self::Valid(rhs)) => BTreeSet::from([lhs, rhs]),
            (Self::Valid(lhs), Self::Invalid(mut rhs)) => {
                rhs.insert(lhs);
                rhs
            }
            (Self::Invalid(mut lhs), Self::Valid(rhs)) => {
                lhs.insert(rhs);
                lhs
            }
            (Self::Invalid(mut lhs), Self::Invalid(rhs)) => {
                lhs.extend(rhs);
                lhs
            }
        };

        Self::Invalid(set)
    }
}

#[cfg(test)]
impl From<&str> for MeaningPointer {
    fn from(v: &str) -> Self {
        MeaningPointer::Valid(v.into())
    }
}

#[cfg(test)]
impl From<LookupBuf> for MeaningPointer {
    fn from(v: LookupBuf) -> Self {
        MeaningPointer::Valid(v)
    }
}

impl Definition {
    /// Create an "empty" definition.
    ///
    /// This means no type information is known about the event.
    #[deprecated]
    pub fn empty() -> Self {
        Self {
            kind: Kind::object(Collection::empty()),
            meaning: BTreeMap::default(),
<<<<<<< HEAD
            optional: BTreeSet::default(),
            // this is incorrect, but the func is being deleted anyway...
            log_namespaces: BTreeSet::new(),
=======
>>>>>>> a73415b6
        }
    }

    /// Creates an empty definition that is of the kind specified.
    /// There are no meanings or optional fields.
    /// The log_namespaces are used to list the possible namespaces the schema is for.
    pub fn empty_kind(kind: Kind, log_namespaces: impl Into<BTreeSet<LogNamespace>>) -> Self {
        Self {
            kind,
            meaning: BTreeMap::default(),
            optional: BTreeSet::default(),
            log_namespaces: log_namespaces.into(),
        }
    }

    /// All sources should set a schema definition, but they are not all implemented yet
    /// This is the default used for a source that does not yet implement it.
    /// This assumes the source does not yet implement the "Vector" log namespace.
    pub fn source_default() -> Self {
        Self::empty_kind(Kind::any_object(), [LogNamespace::Legacy])
    }

    /// Any valid JSON type
    pub fn json() -> Self {
        Self::empty().unknown_fields(Kind::json())
    }

    // /// Check if the definition is "empty", meaning:
    // ///
    // /// 1. There are no known fields defined.
    // /// 2. The unknown fields are set to "any".
    // pub fn is_empty(&self) -> bool {
    //     self.collection.known().is_empty()
    //         && self.collection.unknown().map_or(false, Unknown::is_any)
    // }

    pub fn log_namespaces(&self) -> &BTreeSet<LogNamespace> {
        &self.log_namespaces
    }

    /// Add type information for an event field.
    /// A non-root required field means the root type must be an object, so the type will be automatically
    /// restricted to an object.
    ///
    /// # Panics
    /// - If the path is not root, and the definition does not allow the type to be an object
    /// - Provided path has one or more coalesced segments (e.g. `.(foo | bar)`).
    #[must_use]
    pub fn with_field(
        mut self,
        path: impl Into<LookupBuf>,
        kind: Kind,
        meaning: Option<&str>,
    ) -> Self {
        let mut path = path.into();
        let meaning = meaning.map(ToOwned::to_owned);

        if !path.is_root() {
            self.kind = self
                .kind
                .into_object()
                .expect("required field implies the type can be an object")
                .into();
        }

        self.kind.insert_at_path(
            &path.to_lookup(),
            kind,
            insert::Strategy {
                inner_conflict: insert::InnerConflict::Replace,
                leaf_conflict: insert::LeafConflict::Replace,
                coalesced_path: insert::CoalescedPath::InsertValid,
            },
        );
        // // TODO: can this use `Kind::insert_at_path`?
        // let new_kind = kind
        //     .nest_at_path(
        //         &path.to_lookup(),
        //         nest::Strategy {
        //             coalesced_path: nest::CoalescedPath::Reject,
        //         },
        //     )
        //     .expect("non-coalesced path used");
        //
        // self.kind.merge(
        //     new_kind,
        //     merge::Strategy {
        //         depth: merge::Depth::Deep,
        //         indices: merge::Indices::Keep,
        //     },
        // );

        if let Some(meaning) = meaning {
            self.meaning.insert(meaning, MeaningPointer::Valid(path));
        }

        self
    }

    /// Add type information for an optional event field.
    ///
    /// # Panics
    ///
    /// See `Definition::require_field`.
    #[must_use]
    pub fn optional_field(
        self,
        path: impl Into<LookupBuf>,
        kind: Kind,
        meaning: Option<&str>,
    ) -> Self {
        self.with_field(path, kind.or_null(), meaning)
    }

    /// Register a semantic meaning for the definition.
    ///
    /// # Panics
    ///
    /// This method panics if the provided path points to an unknown location in the collection.
    pub fn with_known_meaning(mut self, path: impl Into<LookupBuf>, meaning: &str) -> Self {
        let path = path.into();

        // Ensure the path exists in the collection.
        assert!(self
            .kind
            .find_known_at_path(&mut path.to_lookup())
            .ok()
            .flatten()
            .is_some());

        self.meaning
            .insert(meaning.to_owned(), MeaningPointer::Valid(path));
        self
    }

    /// Set the kind for all unknown fields.
    #[must_use]
    pub fn unknown_fields(mut self, unknown: impl Into<Option<Kind>>) -> Self {
        let unknown = unknown.into();
        if let Some(object) = self.kind.as_object_mut() {
            object.set_unknown(unknown.clone());
        }
        if let Some(array) = self.kind.as_array_mut() {
            array.set_unknown(unknown);
        }
        self
    }

    /// Merge `other` definition into `self`.
    ///
    /// The merge strategy for optional fields is as follows:
    ///
    /// If the field is marked as optional in both definitions, _or_ if it's optional in one,
    /// and unspecified in the other, then the field remains optional.
    ///
    /// If it's marked as "required" in either of the two definitions, then it becomes
    /// a required field in the merged definition.
    ///
    /// Note that it is allowed to have required field nested under optional fields. For
    /// example, `.foo` might be set as optional, but `.foo.bar` as required. In this case, it
    /// means that the object at `.foo` is allowed to be missing, but if it's present, then it's
    /// required to have a `bar` field.
    #[must_use]
    pub fn merge(mut self, other: Self) -> Self {
<<<<<<< HEAD
        let mut optional = BTreeSet::default();

        for path in &self.optional {
            if other.is_optional_field(path)
                || other
                    .kind
                    .find_known_at_path(&mut path.to_lookup())
                    .ok()
                    .flatten()
                    .is_none()
            {
                optional.insert(path.clone());
            }
        }
        for path in other.optional {
            if self.is_optional_field(&path)
                || self
                    .kind
                    .find_known_at_path(&mut path.to_lookup())
                    .ok()
                    .flatten()
                    .is_none()
            {
                optional.insert(path);
            }
        }

        self.optional = optional;

=======
>>>>>>> a73415b6
        for (other_id, other_meaning) in other.meaning {
            let meaning = match self.meaning.remove(&other_id) {
                Some(this_meaning) => this_meaning.merge(other_meaning),
                None => other_meaning,
            };

            self.meaning.insert(other_id, meaning);
        }

        self.kind.merge(
            other.kind,
            merge::Strategy {
                depth: merge::Depth::Deep,
                indices: merge::Indices::Keep,
            },
        );

        self
    }

    /// Returns a `Lookup` into an event, based on the provided `meaning`, if the meaning exists.
    pub fn meaning_path(&self, meaning: &str) -> Option<&LookupBuf> {
        match self.meaning.get(meaning) {
            Some(MeaningPointer::Valid(path)) => Some(path),
            None | Some(MeaningPointer::Invalid(_)) => None,
        }
    }

    pub fn invalid_meaning(&self, meaning: &str) -> Option<&BTreeSet<LookupBuf>> {
        match &self.meaning.get(meaning) {
            Some(MeaningPointer::Invalid(paths)) => Some(paths),
            None | Some(MeaningPointer::Valid(_)) => None,
        }
    }

    pub fn meanings(&self) -> impl Iterator<Item = (&String, &LookupBuf)> {
        self.meaning
            .iter()
            .filter_map(|(id, pointer)| match pointer {
                MeaningPointer::Valid(path) => Some((id, path)),
                MeaningPointer::Invalid(_) => None,
            })
    }

<<<<<<< HEAD
    pub fn kind(&self) -> &Kind {
        &self.kind
    }
}

// // TODO: this should be deleted. It assumes an object root
// impl From<Collection<Field>> for Definition {
//     fn from(collection: Collection<Field>) -> Self {
//         Self {
//             kind: Kind::object(collection),
//             meaning: BTreeMap::default(),
//             optional: BTreeSet::default(),
//         }
//     }
// }

// TODO: can this be deleted?
impl From<Definition> for Kind {
    fn from(definition: Definition) -> Self {
        let mut kind: Self = definition.kind;

        for optional in &definition.optional {
            kind.insert_at_path(
                &optional.to_lookup(),
                Kind::null(),
                insert::Strategy {
                    inner_conflict: insert::InnerConflict::Reject,
                    leaf_conflict: insert::LeafConflict::Merge(merge::Strategy {
                        depth: merge::Depth::Deep,
                        indices: merge::Indices::Keep,
                    }),
                    coalesced_path: insert::CoalescedPath::Reject,
                },
            )
            .expect("api contract guarantees infallible operation");
        }

        kind
    }
}

=======
    pub fn collection(&self) -> &Collection<Field> {
        &self.collection
    }
}

impl From<Collection<Field>> for Definition {
    fn from(collection: Collection<Field>) -> Self {
        Self {
            collection,
            meaning: BTreeMap::default(),
        }
    }
}

>>>>>>> a73415b6
#[cfg(test)]
mod tests {
    use std::collections::{BTreeMap, HashMap};

    use super::*;

    #[test]
    fn test_required_field() {
        struct TestCase {
            path: LookupBuf,
            kind: Kind,
            meaning: Option<&'static str>,
            want: Definition,
        }

        for (
            title,
            TestCase {
                path,
                kind,
                meaning,
                want,
            },
        ) in HashMap::from([
            (
                "simple",
                TestCase {
                    path: "foo".into(),
                    kind: Kind::boolean(),
                    meaning: Some("foo_meaning"),
                    want: Definition {
                        collection: BTreeMap::from([("foo".into(), Kind::boolean())]).into(),
                        meaning: [("foo_meaning".to_owned(), "foo".into())].into(),
                    },
                },
            ),
            (
                "nested fields",
                TestCase {
                    path: LookupBuf::from_str(".foo.bar").unwrap(),
                    kind: Kind::regex().or_null(),
                    meaning: Some("foobar"),
                    want: Definition {
                        collection: BTreeMap::from([(
                            "foo".into(),
                            Kind::object(BTreeMap::from([("bar".into(), Kind::regex().or_null())])),
                        )])
                        .into(),
                        meaning: [(
                            "foobar".to_owned(),
                            LookupBuf::from_str(".foo.bar").unwrap().into(),
                        )]
                        .into(),
                    },
                },
            ),
            (
                "no meaning",
                TestCase {
                    path: "foo".into(),
                    kind: Kind::boolean(),
                    meaning: None,
                    want: Definition {
                        collection: BTreeMap::from([("foo".into(), Kind::boolean())]).into(),
                        meaning: BTreeMap::default(),
                    },
                },
            ),
        ]) {
            let mut got = Definition::empty();
            got = got.with_field(path, kind, meaning);

            assert_eq!(got, want, "{}", title);
        }
    }

    #[test]
    fn test_optional_field() {
        struct TestCase {
            path: LookupBuf,
            kind: Kind,
            meaning: Option<&'static str>,
            want: Definition,
        }

        for (
            title,
            TestCase {
                path,
                kind,
                meaning,
                want,
            },
        ) in HashMap::from([
            (
                "simple",
                TestCase {
                    path: "foo".into(),
                    kind: Kind::boolean(),
                    meaning: Some("foo_meaning"),
                    want: Definition {
                        collection: BTreeMap::from([("foo".into(), Kind::boolean().or_null())])
                            .into(),
                        meaning: [("foo_meaning".to_owned(), "foo".into())].into(),
                    },
                },
            ),
            (
                "nested fields",
                TestCase {
                    path: LookupBuf::from_str(".foo.bar").unwrap(),
                    kind: Kind::regex().or_null(),
                    meaning: Some("foobar"),
                    want: Definition {
                        collection: BTreeMap::from([(
                            "foo".into(),
                            Kind::object(BTreeMap::from([("bar".into(), Kind::regex().or_null())])),
                        )])
                        .into(),
                        meaning: [(
                            "foobar".to_owned(),
                            LookupBuf::from_str(".foo.bar").unwrap().into(),
                        )]
                        .into(),
                    },
                },
            ),
            (
                "no meaning",
                TestCase {
                    path: "foo".into(),
                    kind: Kind::boolean(),
                    meaning: None,
                    want: Definition {
                        collection: BTreeMap::from([("foo".into(), Kind::boolean().or_null())])
                            .into(),
                        meaning: BTreeMap::default(),
                    },
                },
            ),
        ]) {
            let mut got = Definition::empty();
            got = got.optional_field(path, kind, meaning);

            assert_eq!(got, want, "{}", title);
        }
    }

    #[test]
    fn test_unknown_fields() {
        let want = Definition {
            collection: Collection::from_unknown(Kind::bytes().or_integer()),
            meaning: BTreeMap::default(),
        };

        let mut got = Definition::empty();
        got = got.unknown_fields(Kind::boolean());
        got = got.unknown_fields(Kind::bytes().or_integer());

        assert_eq!(got, want);
    }

    #[test]
    #[allow(clippy::too_many_lines)]
    fn test_merge() {
        struct TestCase {
            this: Definition,
            other: Definition,
            want: Definition,
        }

        for (title, TestCase { this, other, want }) in HashMap::from([
            (
                "equal definitions",
                TestCase {
                    this: Definition {
                        collection: Collection::from(BTreeMap::from([(
                            "foo".into(),
                            Kind::boolean().or_null(),
                        )])),
                        meaning: BTreeMap::from([("foo_meaning".to_owned(), "foo".into())]),
                    },
                    other: Definition {
                        collection: Collection::from(BTreeMap::from([(
                            "foo".into(),
                            Kind::boolean().or_null(),
                        )])),
                        meaning: BTreeMap::from([("foo_meaning".to_owned(), "foo".into())]),
                    },
                    want: Definition {
                        collection: Collection::from(BTreeMap::from([(
                            "foo".into(),
                            Kind::boolean().or_null(),
                        )])),
                        meaning: BTreeMap::from([("foo_meaning".to_owned(), "foo".into())]),
                    },
                },
            ),
            (
                "this optional, other required",
                TestCase {
                    this: Definition {
                        collection: Collection::from(BTreeMap::from([(
                            "foo".into(),
                            Kind::boolean().or_null(),
                        )])),
                        meaning: BTreeMap::default(),
                    },
                    other: Definition {
                        collection: Collection::from(BTreeMap::from([(
                            "foo".into(),
                            Kind::boolean(),
                        )])),
                        meaning: BTreeMap::default(),
                    },
                    want: Definition {
                        collection: Collection::from(BTreeMap::from([(
                            "foo".into(),
                            Kind::boolean().or_null(),
                        )])),
                        meaning: BTreeMap::default(),
                    },
                },
            ),
            (
                "this required, other optional",
                TestCase {
                    this: Definition {
                        collection: Collection::from(BTreeMap::from([(
                            "foo".into(),
                            Kind::boolean(),
                        )])),
                        meaning: BTreeMap::default(),
                    },
                    other: Definition {
                        collection: Collection::from(BTreeMap::from([(
                            "foo".into(),
                            Kind::boolean().or_null(),
                        )])),
                        meaning: BTreeMap::default(),
                    },
                    want: Definition {
                        collection: Collection::from(BTreeMap::from([(
                            "foo".into(),
                            Kind::boolean().or_null(),
                        )])),
                        meaning: BTreeMap::default(),
                    },
                },
            ),
            (
                "this required, other required",
                TestCase {
                    this: Definition {
                        collection: Collection::from(BTreeMap::from([(
                            "foo".into(),
                            Kind::boolean(),
                        )])),
                        meaning: BTreeMap::default(),
                    },
                    other: Definition {
                        collection: Collection::from(BTreeMap::from([(
                            "foo".into(),
                            Kind::boolean(),
                        )])),
                        meaning: BTreeMap::default(),
                    },
                    want: Definition {
                        collection: Collection::from(BTreeMap::from([(
                            "foo".into(),
                            Kind::boolean(),
                        )])),
                        meaning: BTreeMap::default(),
                    },
                },
            ),
            (
                "same meaning, pointing to different paths",
                TestCase {
                    this: Definition {
                        collection: Collection::from(BTreeMap::from([(
                            "foo".into(),
                            Kind::boolean(),
                        )])),
                        meaning: BTreeMap::from([(
                            "foo".into(),
                            MeaningPointer::Valid("foo".into()),
                        )]),
                    },
                    other: Definition {
                        collection: Collection::from(BTreeMap::from([(
                            "foo".into(),
                            Kind::boolean(),
                        )])),
                        meaning: BTreeMap::from([(
                            "foo".into(),
                            MeaningPointer::Valid("bar".into()),
                        )]),
                    },
                    want: Definition {
                        collection: Collection::from(BTreeMap::from([(
                            "foo".into(),
                            Kind::boolean(),
                        )])),
                        meaning: BTreeMap::from([(
                            "foo".into(),
                            MeaningPointer::Invalid(BTreeSet::from(["foo".into(), "bar".into()])),
                        )]),
                    },
                },
            ),
            (
                "same meaning, pointing to same path",
                TestCase {
                    this: Definition {
                        collection: Collection::from(BTreeMap::from([(
                            "foo".into(),
                            Kind::boolean(),
                        )])),
                        meaning: BTreeMap::from([(
                            "foo".into(),
                            MeaningPointer::Valid("foo".into()),
                        )]),
                    },
                    other: Definition {
                        collection: Collection::from(BTreeMap::from([(
                            "foo".into(),
                            Kind::boolean(),
                        )])),
                        meaning: BTreeMap::from([(
                            "foo".into(),
                            MeaningPointer::Valid("foo".into()),
                        )]),
                    },
                    want: Definition {
                        collection: Collection::from(BTreeMap::from([(
                            "foo".into(),
                            Kind::boolean(),
                        )])),
                        meaning: BTreeMap::from([(
                            "foo".into(),
                            MeaningPointer::Valid("foo".into()),
                        )]),
                    },
                },
            ),
        ]) {
            let got = this.merge(other);

            assert_eq!(got, want, "{}", title);
        }
    }
}<|MERGE_RESOLUTION|>--- conflicted
+++ resolved
@@ -2,6 +2,7 @@
 
 use crate::config::LogNamespace;
 use lookup::{Look, LookupBuf};
+use value::kind::insert;
 use value::kind::insert::InnerConflict;
 use value::{
     kind::{merge, nest, Collection, Field, Unknown},
@@ -22,20 +23,11 @@
     /// The value within this map points to a path inside the `collection`. It is an invalid state
     /// for there to be a meaning pointing to a non-existing path in the collection.
     meaning: BTreeMap<String, MeaningPointer>,
-<<<<<<< HEAD
-
-    /// A list of paths that are allowed to be missing.
-    ///
-    /// The key in this set points to a path inside the `collection`. It is an invalid state for
-    /// there to be a key pointing to a non-existing path in the collection.
-    optional: BTreeSet<LookupBuf>,
 
     /// Type definitions of components can change depending on the log namespace chosen.
     /// This records which ones are possible.
     /// An empty set means the definition can't be for a log
     log_namespaces: BTreeSet<LogNamespace>,
-=======
->>>>>>> a73415b6
 }
 
 /// In regular use, a semantic meaning points to exactly _one_ location in the collection. However,
@@ -99,12 +91,8 @@
         Self {
             kind: Kind::object(Collection::empty()),
             meaning: BTreeMap::default(),
-<<<<<<< HEAD
-            optional: BTreeSet::default(),
             // this is incorrect, but the func is being deleted anyway...
             log_namespaces: BTreeSet::new(),
-=======
->>>>>>> a73415b6
         }
     }
 
@@ -115,9 +103,14 @@
         Self {
             kind,
             meaning: BTreeMap::default(),
-            optional: BTreeSet::default(),
             log_namespaces: log_namespaces.into(),
         }
+    }
+
+    /// An object with any fields, and the `Legacy` namespace.
+    /// This is what most sources use for the legacy namespace.
+    pub fn legacy_default() -> Self {
+        Self::empty_kind(Kind::any_object(), [LogNamespace::Legacy])
     }
 
     /// All sources should set a schema definition, but they are not all implemented yet
@@ -126,20 +119,6 @@
     pub fn source_default() -> Self {
         Self::empty_kind(Kind::any_object(), [LogNamespace::Legacy])
     }
-
-    /// Any valid JSON type
-    pub fn json() -> Self {
-        Self::empty().unknown_fields(Kind::json())
-    }
-
-    // /// Check if the definition is "empty", meaning:
-    // ///
-    // /// 1. There are no known fields defined.
-    // /// 2. The unknown fields are set to "any".
-    // pub fn is_empty(&self) -> bool {
-    //     self.collection.known().is_empty()
-    //         && self.collection.unknown().map_or(false, Unknown::is_any)
-    // }
 
     pub fn log_namespaces(&self) -> &BTreeSet<LogNamespace> {
         &self.log_namespaces
@@ -179,23 +158,6 @@
                 coalesced_path: insert::CoalescedPath::InsertValid,
             },
         );
-        // // TODO: can this use `Kind::insert_at_path`?
-        // let new_kind = kind
-        //     .nest_at_path(
-        //         &path.to_lookup(),
-        //         nest::Strategy {
-        //             coalesced_path: nest::CoalescedPath::Reject,
-        //         },
-        //     )
-        //     .expect("non-coalesced path used");
-        //
-        // self.kind.merge(
-        //     new_kind,
-        //     merge::Strategy {
-        //         depth: merge::Depth::Deep,
-        //         indices: merge::Indices::Keep,
-        //     },
-        // );
 
         if let Some(meaning) = meaning {
             self.meaning.insert(meaning, MeaningPointer::Valid(path));
@@ -269,38 +231,6 @@
     /// required to have a `bar` field.
     #[must_use]
     pub fn merge(mut self, other: Self) -> Self {
-<<<<<<< HEAD
-        let mut optional = BTreeSet::default();
-
-        for path in &self.optional {
-            if other.is_optional_field(path)
-                || other
-                    .kind
-                    .find_known_at_path(&mut path.to_lookup())
-                    .ok()
-                    .flatten()
-                    .is_none()
-            {
-                optional.insert(path.clone());
-            }
-        }
-        for path in other.optional {
-            if self.is_optional_field(&path)
-                || self
-                    .kind
-                    .find_known_at_path(&mut path.to_lookup())
-                    .ok()
-                    .flatten()
-                    .is_none()
-            {
-                optional.insert(path);
-            }
-        }
-
-        self.optional = optional;
-
-=======
->>>>>>> a73415b6
         for (other_id, other_meaning) in other.meaning {
             let meaning = match self.meaning.remove(&other_id) {
                 Some(this_meaning) => this_meaning.merge(other_meaning),
@@ -345,64 +275,11 @@
             })
     }
 
-<<<<<<< HEAD
     pub fn kind(&self) -> &Kind {
         &self.kind
     }
 }
 
-// // TODO: this should be deleted. It assumes an object root
-// impl From<Collection<Field>> for Definition {
-//     fn from(collection: Collection<Field>) -> Self {
-//         Self {
-//             kind: Kind::object(collection),
-//             meaning: BTreeMap::default(),
-//             optional: BTreeSet::default(),
-//         }
-//     }
-// }
-
-// TODO: can this be deleted?
-impl From<Definition> for Kind {
-    fn from(definition: Definition) -> Self {
-        let mut kind: Self = definition.kind;
-
-        for optional in &definition.optional {
-            kind.insert_at_path(
-                &optional.to_lookup(),
-                Kind::null(),
-                insert::Strategy {
-                    inner_conflict: insert::InnerConflict::Reject,
-                    leaf_conflict: insert::LeafConflict::Merge(merge::Strategy {
-                        depth: merge::Depth::Deep,
-                        indices: merge::Indices::Keep,
-                    }),
-                    coalesced_path: insert::CoalescedPath::Reject,
-                },
-            )
-            .expect("api contract guarantees infallible operation");
-        }
-
-        kind
-    }
-}
-
-=======
-    pub fn collection(&self) -> &Collection<Field> {
-        &self.collection
-    }
-}
-
-impl From<Collection<Field>> for Definition {
-    fn from(collection: Collection<Field>) -> Self {
-        Self {
-            collection,
-            meaning: BTreeMap::default(),
-        }
-    }
-}
-
->>>>>>> a73415b6
 #[cfg(test)]
 mod tests {
     use std::collections::{BTreeMap, HashMap};
@@ -433,326 +310,332 @@
                     path: "foo".into(),
                     kind: Kind::boolean(),
                     meaning: Some("foo_meaning"),
-                    want: Definition {
-                        collection: BTreeMap::from([("foo".into(), Kind::boolean())]).into(),
-                        meaning: [("foo_meaning".to_owned(), "foo".into())].into(),
-                    },
+                    want: Definition::empty_kind(
+                        Kind::object(BTreeMap::from([("foo".into(), Kind::boolean())])),
+                        [],
+                    )
+                    .with_known_meaning("foo", "foo_meaning"),
+                    // want: Definition {
+                    //     kind: Kind::object(BTreeMap::from([("foo".into(), Kind::boolean())])),
+                    // collection: BTreeMap::from([("foo".into(), Kind::boolean())]).into(),
+                    // meaning: [("foo_meaning".to_owned(), "foo".into())].into(),
+                    // },
                 },
             ),
-            (
-                "nested fields",
-                TestCase {
-                    path: LookupBuf::from_str(".foo.bar").unwrap(),
-                    kind: Kind::regex().or_null(),
-                    meaning: Some("foobar"),
-                    want: Definition {
-                        collection: BTreeMap::from([(
-                            "foo".into(),
-                            Kind::object(BTreeMap::from([("bar".into(), Kind::regex().or_null())])),
-                        )])
-                        .into(),
-                        meaning: [(
-                            "foobar".to_owned(),
-                            LookupBuf::from_str(".foo.bar").unwrap().into(),
-                        )]
-                        .into(),
-                    },
-                },
-            ),
-            (
-                "no meaning",
-                TestCase {
-                    path: "foo".into(),
-                    kind: Kind::boolean(),
-                    meaning: None,
-                    want: Definition {
-                        collection: BTreeMap::from([("foo".into(), Kind::boolean())]).into(),
-                        meaning: BTreeMap::default(),
-                    },
-                },
-            ),
+            // (
+            //     "nested fields",
+            //     TestCase {
+            //         path: LookupBuf::from_str(".foo.bar").unwrap(),
+            //         kind: Kind::regex().or_null(),
+            //         meaning: Some("foobar"),
+            //         want: Definition {
+            //             collection: BTreeMap::from([(
+            //                 "foo".into(),
+            //                 Kind::object(BTreeMap::from([("bar".into(), Kind::regex().or_null())])),
+            //             )])
+            //             .into(),
+            //             meaning: [(
+            //                 "foobar".to_owned(),
+            //                 LookupBuf::from_str(".foo.bar").unwrap().into(),
+            //             )]
+            //             .into(),
+            //         },
+            //     },
+            // ),
+            // (
+            //     "no meaning",
+            //     TestCase {
+            //         path: "foo".into(),
+            //         kind: Kind::boolean(),
+            //         meaning: None,
+            //         want: Definition {
+            //             collection: BTreeMap::from([("foo".into(), Kind::boolean())]).into(),
+            //             meaning: BTreeMap::default(),
+            //         },
+            //     },
+            // ),
         ]) {
-            let mut got = Definition::empty();
+            let mut got = Definition::empty_kind(Kind::any_object(), []);
             got = got.with_field(path, kind, meaning);
 
             assert_eq!(got, want, "{}", title);
         }
     }
 
-    #[test]
-    fn test_optional_field() {
-        struct TestCase {
-            path: LookupBuf,
-            kind: Kind,
-            meaning: Option<&'static str>,
-            want: Definition,
-        }
-
-        for (
-            title,
-            TestCase {
-                path,
-                kind,
-                meaning,
-                want,
-            },
-        ) in HashMap::from([
-            (
-                "simple",
-                TestCase {
-                    path: "foo".into(),
-                    kind: Kind::boolean(),
-                    meaning: Some("foo_meaning"),
-                    want: Definition {
-                        collection: BTreeMap::from([("foo".into(), Kind::boolean().or_null())])
-                            .into(),
-                        meaning: [("foo_meaning".to_owned(), "foo".into())].into(),
-                    },
-                },
-            ),
-            (
-                "nested fields",
-                TestCase {
-                    path: LookupBuf::from_str(".foo.bar").unwrap(),
-                    kind: Kind::regex().or_null(),
-                    meaning: Some("foobar"),
-                    want: Definition {
-                        collection: BTreeMap::from([(
-                            "foo".into(),
-                            Kind::object(BTreeMap::from([("bar".into(), Kind::regex().or_null())])),
-                        )])
-                        .into(),
-                        meaning: [(
-                            "foobar".to_owned(),
-                            LookupBuf::from_str(".foo.bar").unwrap().into(),
-                        )]
-                        .into(),
-                    },
-                },
-            ),
-            (
-                "no meaning",
-                TestCase {
-                    path: "foo".into(),
-                    kind: Kind::boolean(),
-                    meaning: None,
-                    want: Definition {
-                        collection: BTreeMap::from([("foo".into(), Kind::boolean().or_null())])
-                            .into(),
-                        meaning: BTreeMap::default(),
-                    },
-                },
-            ),
-        ]) {
-            let mut got = Definition::empty();
-            got = got.optional_field(path, kind, meaning);
-
-            assert_eq!(got, want, "{}", title);
-        }
-    }
-
-    #[test]
-    fn test_unknown_fields() {
-        let want = Definition {
-            collection: Collection::from_unknown(Kind::bytes().or_integer()),
-            meaning: BTreeMap::default(),
-        };
-
-        let mut got = Definition::empty();
-        got = got.unknown_fields(Kind::boolean());
-        got = got.unknown_fields(Kind::bytes().or_integer());
-
-        assert_eq!(got, want);
-    }
-
-    #[test]
-    #[allow(clippy::too_many_lines)]
-    fn test_merge() {
-        struct TestCase {
-            this: Definition,
-            other: Definition,
-            want: Definition,
-        }
-
-        for (title, TestCase { this, other, want }) in HashMap::from([
-            (
-                "equal definitions",
-                TestCase {
-                    this: Definition {
-                        collection: Collection::from(BTreeMap::from([(
-                            "foo".into(),
-                            Kind::boolean().or_null(),
-                        )])),
-                        meaning: BTreeMap::from([("foo_meaning".to_owned(), "foo".into())]),
-                    },
-                    other: Definition {
-                        collection: Collection::from(BTreeMap::from([(
-                            "foo".into(),
-                            Kind::boolean().or_null(),
-                        )])),
-                        meaning: BTreeMap::from([("foo_meaning".to_owned(), "foo".into())]),
-                    },
-                    want: Definition {
-                        collection: Collection::from(BTreeMap::from([(
-                            "foo".into(),
-                            Kind::boolean().or_null(),
-                        )])),
-                        meaning: BTreeMap::from([("foo_meaning".to_owned(), "foo".into())]),
-                    },
-                },
-            ),
-            (
-                "this optional, other required",
-                TestCase {
-                    this: Definition {
-                        collection: Collection::from(BTreeMap::from([(
-                            "foo".into(),
-                            Kind::boolean().or_null(),
-                        )])),
-                        meaning: BTreeMap::default(),
-                    },
-                    other: Definition {
-                        collection: Collection::from(BTreeMap::from([(
-                            "foo".into(),
-                            Kind::boolean(),
-                        )])),
-                        meaning: BTreeMap::default(),
-                    },
-                    want: Definition {
-                        collection: Collection::from(BTreeMap::from([(
-                            "foo".into(),
-                            Kind::boolean().or_null(),
-                        )])),
-                        meaning: BTreeMap::default(),
-                    },
-                },
-            ),
-            (
-                "this required, other optional",
-                TestCase {
-                    this: Definition {
-                        collection: Collection::from(BTreeMap::from([(
-                            "foo".into(),
-                            Kind::boolean(),
-                        )])),
-                        meaning: BTreeMap::default(),
-                    },
-                    other: Definition {
-                        collection: Collection::from(BTreeMap::from([(
-                            "foo".into(),
-                            Kind::boolean().or_null(),
-                        )])),
-                        meaning: BTreeMap::default(),
-                    },
-                    want: Definition {
-                        collection: Collection::from(BTreeMap::from([(
-                            "foo".into(),
-                            Kind::boolean().or_null(),
-                        )])),
-                        meaning: BTreeMap::default(),
-                    },
-                },
-            ),
-            (
-                "this required, other required",
-                TestCase {
-                    this: Definition {
-                        collection: Collection::from(BTreeMap::from([(
-                            "foo".into(),
-                            Kind::boolean(),
-                        )])),
-                        meaning: BTreeMap::default(),
-                    },
-                    other: Definition {
-                        collection: Collection::from(BTreeMap::from([(
-                            "foo".into(),
-                            Kind::boolean(),
-                        )])),
-                        meaning: BTreeMap::default(),
-                    },
-                    want: Definition {
-                        collection: Collection::from(BTreeMap::from([(
-                            "foo".into(),
-                            Kind::boolean(),
-                        )])),
-                        meaning: BTreeMap::default(),
-                    },
-                },
-            ),
-            (
-                "same meaning, pointing to different paths",
-                TestCase {
-                    this: Definition {
-                        collection: Collection::from(BTreeMap::from([(
-                            "foo".into(),
-                            Kind::boolean(),
-                        )])),
-                        meaning: BTreeMap::from([(
-                            "foo".into(),
-                            MeaningPointer::Valid("foo".into()),
-                        )]),
-                    },
-                    other: Definition {
-                        collection: Collection::from(BTreeMap::from([(
-                            "foo".into(),
-                            Kind::boolean(),
-                        )])),
-                        meaning: BTreeMap::from([(
-                            "foo".into(),
-                            MeaningPointer::Valid("bar".into()),
-                        )]),
-                    },
-                    want: Definition {
-                        collection: Collection::from(BTreeMap::from([(
-                            "foo".into(),
-                            Kind::boolean(),
-                        )])),
-                        meaning: BTreeMap::from([(
-                            "foo".into(),
-                            MeaningPointer::Invalid(BTreeSet::from(["foo".into(), "bar".into()])),
-                        )]),
-                    },
-                },
-            ),
-            (
-                "same meaning, pointing to same path",
-                TestCase {
-                    this: Definition {
-                        collection: Collection::from(BTreeMap::from([(
-                            "foo".into(),
-                            Kind::boolean(),
-                        )])),
-                        meaning: BTreeMap::from([(
-                            "foo".into(),
-                            MeaningPointer::Valid("foo".into()),
-                        )]),
-                    },
-                    other: Definition {
-                        collection: Collection::from(BTreeMap::from([(
-                            "foo".into(),
-                            Kind::boolean(),
-                        )])),
-                        meaning: BTreeMap::from([(
-                            "foo".into(),
-                            MeaningPointer::Valid("foo".into()),
-                        )]),
-                    },
-                    want: Definition {
-                        collection: Collection::from(BTreeMap::from([(
-                            "foo".into(),
-                            Kind::boolean(),
-                        )])),
-                        meaning: BTreeMap::from([(
-                            "foo".into(),
-                            MeaningPointer::Valid("foo".into()),
-                        )]),
-                    },
-                },
-            ),
-        ]) {
-            let got = this.merge(other);
-
-            assert_eq!(got, want, "{}", title);
-        }
-    }
+    // #[test]
+    // fn test_optional_field() {
+    //     struct TestCase {
+    //         path: LookupBuf,
+    //         kind: Kind,
+    //         meaning: Option<&'static str>,
+    //         want: Definition,
+    //     }
+    //
+    //     for (
+    //         title,
+    //         TestCase {
+    //             path,
+    //             kind,
+    //             meaning,
+    //             want,
+    //         },
+    //     ) in HashMap::from([
+    //         (
+    //             "simple",
+    //             TestCase {
+    //                 path: "foo".into(),
+    //                 kind: Kind::boolean(),
+    //                 meaning: Some("foo_meaning"),
+    //                 want: Definition {
+    //                     collection: BTreeMap::from([("foo".into(), Kind::boolean().or_null())])
+    //                         .into(),
+    //                     meaning: [("foo_meaning".to_owned(), "foo".into())].into(),
+    //                 },
+    //             },
+    //         ),
+    //         (
+    //             "nested fields",
+    //             TestCase {
+    //                 path: LookupBuf::from_str(".foo.bar").unwrap(),
+    //                 kind: Kind::regex().or_null(),
+    //                 meaning: Some("foobar"),
+    //                 want: Definition {
+    //                     collection: BTreeMap::from([(
+    //                         "foo".into(),
+    //                         Kind::object(BTreeMap::from([("bar".into(), Kind::regex().or_null())])),
+    //                     )])
+    //                     .into(),
+    //                     meaning: [(
+    //                         "foobar".to_owned(),
+    //                         LookupBuf::from_str(".foo.bar").unwrap().into(),
+    //                     )]
+    //                     .into(),
+    //                 },
+    //             },
+    //         ),
+    //         (
+    //             "no meaning",
+    //             TestCase {
+    //                 path: "foo".into(),
+    //                 kind: Kind::boolean(),
+    //                 meaning: None,
+    //                 want: Definition {
+    //                     collection: BTreeMap::from([("foo".into(), Kind::boolean().or_null())])
+    //                         .into(),
+    //                     meaning: BTreeMap::default(),
+    //                 },
+    //             },
+    //         ),
+    //     ]) {
+    //         let mut got = Definition::empty();
+    //         got = got.optional_field(path, kind, meaning);
+    //
+    //         assert_eq!(got, want, "{}", title);
+    //     }
+    // }
+    //
+    // #[test]
+    // fn test_unknown_fields() {
+    //     let want = Definition {
+    //         collection: Collection::from_unknown(Kind::bytes().or_integer()),
+    //         meaning: BTreeMap::default(),
+    //     };
+    //
+    //     let mut got = Definition::empty();
+    //     got = got.unknown_fields(Kind::boolean());
+    //     got = got.unknown_fields(Kind::bytes().or_integer());
+    //
+    //     assert_eq!(got, want);
+    // }
+    //
+    // #[test]
+    // #[allow(clippy::too_many_lines)]
+    // fn test_merge() {
+    //     struct TestCase {
+    //         this: Definition,
+    //         other: Definition,
+    //         want: Definition,
+    //     }
+    //
+    //     for (title, TestCase { this, other, want }) in HashMap::from([
+    //         (
+    //             "equal definitions",
+    //             TestCase {
+    //                 this: Definition {
+    //                     collection: Collection::from(BTreeMap::from([(
+    //                         "foo".into(),
+    //                         Kind::boolean().or_null(),
+    //                     )])),
+    //                     meaning: BTreeMap::from([("foo_meaning".to_owned(), "foo".into())]),
+    //                 },
+    //                 other: Definition {
+    //                     collection: Collection::from(BTreeMap::from([(
+    //                         "foo".into(),
+    //                         Kind::boolean().or_null(),
+    //                     )])),
+    //                     meaning: BTreeMap::from([("foo_meaning".to_owned(), "foo".into())]),
+    //                 },
+    //                 want: Definition {
+    //                     collection: Collection::from(BTreeMap::from([(
+    //                         "foo".into(),
+    //                         Kind::boolean().or_null(),
+    //                     )])),
+    //                     meaning: BTreeMap::from([("foo_meaning".to_owned(), "foo".into())]),
+    //                 },
+    //             },
+    //         ),
+    //         (
+    //             "this optional, other required",
+    //             TestCase {
+    //                 this: Definition {
+    //                     collection: Collection::from(BTreeMap::from([(
+    //                         "foo".into(),
+    //                         Kind::boolean().or_null(),
+    //                     )])),
+    //                     meaning: BTreeMap::default(),
+    //                 },
+    //                 other: Definition {
+    //                     collection: Collection::from(BTreeMap::from([(
+    //                         "foo".into(),
+    //                         Kind::boolean(),
+    //                     )])),
+    //                     meaning: BTreeMap::default(),
+    //                 },
+    //                 want: Definition {
+    //                     collection: Collection::from(BTreeMap::from([(
+    //                         "foo".into(),
+    //                         Kind::boolean().or_null(),
+    //                     )])),
+    //                     meaning: BTreeMap::default(),
+    //                 },
+    //             },
+    //         ),
+    //         (
+    //             "this required, other optional",
+    //             TestCase {
+    //                 this: Definition {
+    //                     collection: Collection::from(BTreeMap::from([(
+    //                         "foo".into(),
+    //                         Kind::boolean(),
+    //                     )])),
+    //                     meaning: BTreeMap::default(),
+    //                 },
+    //                 other: Definition {
+    //                     collection: Collection::from(BTreeMap::from([(
+    //                         "foo".into(),
+    //                         Kind::boolean().or_null(),
+    //                     )])),
+    //                     meaning: BTreeMap::default(),
+    //                 },
+    //                 want: Definition {
+    //                     collection: Collection::from(BTreeMap::from([(
+    //                         "foo".into(),
+    //                         Kind::boolean().or_null(),
+    //                     )])),
+    //                     meaning: BTreeMap::default(),
+    //                 },
+    //             },
+    //         ),
+    //         (
+    //             "this required, other required",
+    //             TestCase {
+    //                 this: Definition {
+    //                     collection: Collection::from(BTreeMap::from([(
+    //                         "foo".into(),
+    //                         Kind::boolean(),
+    //                     )])),
+    //                     meaning: BTreeMap::default(),
+    //                 },
+    //                 other: Definition {
+    //                     collection: Collection::from(BTreeMap::from([(
+    //                         "foo".into(),
+    //                         Kind::boolean(),
+    //                     )])),
+    //                     meaning: BTreeMap::default(),
+    //                 },
+    //                 want: Definition {
+    //                     collection: Collection::from(BTreeMap::from([(
+    //                         "foo".into(),
+    //                         Kind::boolean(),
+    //                     )])),
+    //                     meaning: BTreeMap::default(),
+    //                 },
+    //             },
+    //         ),
+    //         (
+    //             "same meaning, pointing to different paths",
+    //             TestCase {
+    //                 this: Definition {
+    //                     collection: Collection::from(BTreeMap::from([(
+    //                         "foo".into(),
+    //                         Kind::boolean(),
+    //                     )])),
+    //                     meaning: BTreeMap::from([(
+    //                         "foo".into(),
+    //                         MeaningPointer::Valid("foo".into()),
+    //                     )]),
+    //                 },
+    //                 other: Definition {
+    //                     collection: Collection::from(BTreeMap::from([(
+    //                         "foo".into(),
+    //                         Kind::boolean(),
+    //                     )])),
+    //                     meaning: BTreeMap::from([(
+    //                         "foo".into(),
+    //                         MeaningPointer::Valid("bar".into()),
+    //                     )]),
+    //                 },
+    //                 want: Definition {
+    //                     collection: Collection::from(BTreeMap::from([(
+    //                         "foo".into(),
+    //                         Kind::boolean(),
+    //                     )])),
+    //                     meaning: BTreeMap::from([(
+    //                         "foo".into(),
+    //                         MeaningPointer::Invalid(BTreeSet::from(["foo".into(), "bar".into()])),
+    //                     )]),
+    //                 },
+    //             },
+    //         ),
+    //         (
+    //             "same meaning, pointing to same path",
+    //             TestCase {
+    //                 this: Definition {
+    //                     collection: Collection::from(BTreeMap::from([(
+    //                         "foo".into(),
+    //                         Kind::boolean(),
+    //                     )])),
+    //                     meaning: BTreeMap::from([(
+    //                         "foo".into(),
+    //                         MeaningPointer::Valid("foo".into()),
+    //                     )]),
+    //                 },
+    //                 other: Definition {
+    //                     collection: Collection::from(BTreeMap::from([(
+    //                         "foo".into(),
+    //                         Kind::boolean(),
+    //                     )])),
+    //                     meaning: BTreeMap::from([(
+    //                         "foo".into(),
+    //                         MeaningPointer::Valid("foo".into()),
+    //                     )]),
+    //                 },
+    //                 want: Definition {
+    //                     collection: Collection::from(BTreeMap::from([(
+    //                         "foo".into(),
+    //                         Kind::boolean(),
+    //                     )])),
+    //                     meaning: BTreeMap::from([(
+    //                         "foo".into(),
+    //                         MeaningPointer::Valid("foo".into()),
+    //                     )]),
+    //                 },
+    //             },
+    //         ),
+    //     ]) {
+    //         let got = this.merge(other);
+    //
+    //         assert_eq!(got, want, "{}", title);
+    //     }
+    // }
 }
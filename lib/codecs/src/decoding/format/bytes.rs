use bytes::Bytes;
use lookup::LookupBuf;
use serde::{Deserialize, Serialize};
use smallvec::{smallvec, SmallVec};
use value::Kind;
use vector_core::config::LogNamespace;
use vector_core::{
    config::{log_schema, DataType},
    event::{Event, LogEvent},
    schema,
};

use super::Deserializer;

/// Config used to build a `BytesDeserializer`.
#[derive(Debug, Clone, Default, Deserialize, Serialize)]
pub struct BytesDeserializerConfig;

impl BytesDeserializerConfig {
    /// Creates a new `BytesDeserializerConfig`.
    pub const fn new() -> Self {
        Self
    }

    /// Build the `BytesDeserializer` from this configuration.
    pub fn build(&self) -> BytesDeserializer {
        BytesDeserializer::new()
    }

    /// Return the type of event build by this deserializer.
    pub fn output_type(&self) -> DataType {
        DataType::Log
    }

    /// The schema produced by the deserializer.
<<<<<<< HEAD
    pub fn schema_definition(&self, log_namespace: LogNamespace) -> schema::Definition {
        match log_namespace {
            LogNamespace::Legacy => schema::Definition::empty().required_field(
                log_schema().message_key(),
                Kind::bytes(),
                Some("message"),
            ),
            LogNamespace::Vector => schema::Definition::empty_kind(Kind::bytes(), [log_namespace])
                .with_known_meaning(LookupBuf::root(), "message"),
        }
=======
    pub fn schema_definition(&self) -> schema::Definition {
        schema::Definition::empty().with_field(
            log_schema().message_key(),
            Kind::bytes(),
            Some("message"),
        )
>>>>>>> a73415b6
    }
}

/// Deserializer that converts bytes to an `Event`.
///
/// This deserializer can be considered as the no-op action for input where no
/// further decoding has been specified.
#[derive(Debug, Clone)]
pub struct BytesDeserializer {
    // Only used with the "Legacy" namespace
    log_schema_message_key: &'static str,
}

impl Default for BytesDeserializer {
    fn default() -> Self {
        Self::new()
    }
}

impl BytesDeserializer {
    /// Creates a new `BytesDeserializer`.
    pub fn new() -> Self {
        Self {
            log_schema_message_key: log_schema().message_key(),
        }
    }
}

impl Deserializer for BytesDeserializer {
    fn parse(
        &self,
        bytes: Bytes,
        log_namespace: LogNamespace,
    ) -> vector_core::Result<SmallVec<[Event; 1]>> {
        let log = match log_namespace {
            LogNamespace::Vector => log_namespace.new_log_from_data(bytes),
            LogNamespace::Legacy => {
                let mut log = LogEvent::default();
                log.insert(self.log_schema_message_key, bytes);
                log
            }
        };
        Ok(smallvec![log.into()])
    }
}

#[cfg(test)]
mod tests {
    use value::Value;
    use vector_core::config::log_schema;

    use super::*;

    #[test]
    fn deserialize_bytes_legacy_namespace() {
        let input = Bytes::from("foo");
        let deserializer = BytesDeserializer::new();

        let events = deserializer.parse(input, LogNamespace::Legacy).unwrap();
        let mut events = events.into_iter();

        {
            let event = events.next().unwrap();
            let log = event.as_log();
            assert_eq!(log[log_schema().message_key()], "foo".into());
        }

        assert_eq!(events.next(), None);
    }

    #[test]
    fn deserialize_bytes_vector_namespace() {
        let input = Bytes::from("foo");
        let deserializer = BytesDeserializer::new();

        let events = deserializer.parse(input, LogNamespace::Vector).unwrap();
        assert_eq!(events.len(), 1);

        assert_eq!(events[0].as_log().get(".").unwrap(), &Value::from("foo"));
    }
}<|MERGE_RESOLUTION|>--- conflicted
+++ resolved
@@ -33,10 +33,9 @@
     }
 
     /// The schema produced by the deserializer.
-<<<<<<< HEAD
     pub fn schema_definition(&self, log_namespace: LogNamespace) -> schema::Definition {
         match log_namespace {
-            LogNamespace::Legacy => schema::Definition::empty().required_field(
+            LogNamespace::Legacy => schema::Definition::legacy_default().with_field(
                 log_schema().message_key(),
                 Kind::bytes(),
                 Some("message"),
@@ -44,14 +43,6 @@
             LogNamespace::Vector => schema::Definition::empty_kind(Kind::bytes(), [log_namespace])
                 .with_known_meaning(LookupBuf::root(), "message"),
         }
-=======
-    pub fn schema_definition(&self) -> schema::Definition {
-        schema::Definition::empty().with_field(
-            log_schema().message_key(),
-            Kind::bytes(),
-            Some("message"),
-        )
->>>>>>> a73415b6
     }
 }
 

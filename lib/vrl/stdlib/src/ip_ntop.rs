--- conflicted
+++ resolved
@@ -60,19 +60,11 @@
 
         Ok(Box::new(IpNtopFn { value }))
     }
-<<<<<<< HEAD
-
-    fn call_by_vm(&self, _ctx: &mut Context, args: &mut VmArgumentList) -> Resolved {
-        let value = args.required("value");
-        ip_ntop(value)
-    }
 
     fn symbol(&self) -> Option<(&'static str, usize)> {
         // TODO
         None
     }
-=======
->>>>>>> d483777f
 }
 
 #[derive(Debug, Clone)]

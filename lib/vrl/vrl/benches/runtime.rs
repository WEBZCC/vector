use std::{collections::HashMap, time::Duration};

use ::value::Value;
use compiler::state;
use criterion::{black_box, criterion_group, criterion_main, BenchmarkId, Criterion};
use indoc::indoc;
use vector_common::TimeZone;
use vrl::Runtime;

struct Source {
    name: &'static str,
    target: &'static str,
    program: &'static str,
}

static SOURCES: &[Source] = &[
    Source {
        name: "del returns deleted field",
        target: "{}",
        program: r#"del({"foo": "bar"}.foo)"#,
    },
    Source {
        name: "del returns null for unknown field",
        target: "{}",
        program: r#"del({"foo": "bar"}.baz)"#,
    },
    Source {
        name: "del external target",
        target: "{}",
        program: indoc! {r#"
            . = { "foo": true, "bar": 10 }
            del(.foo)
            .
        "#},
    },
    Source {
        name: "del variable",
        target: "{}",
        program: indoc! {r#"
            var = { "foo": true, "bar": 10 }
            del(var.foo)
            var
        "#},
    },
    Source {
        name: "big_object",
        target: "{}",
        program: indoc! {r#"
            {
                "api_limit" : " The maximum number of requests to the Authentication API in given time has reached.",
                "cls" : " Passwordless login code/link has been sent",
                "coff" : " AD/LDAP Connector is offline ",
                "con" : " AD/LDAP Connector is online and working",
                "cs" : " Passwordless login code has been sent",
                "du" : " User has been deleted.",
                "fce" : " Failed to change user email",
                "fco" : " Origin is not in the Allowed Origins list for the specified application",
                "fcpro" : " Failed to provision a AD/LDAP connector",
                "fcu" : " Failed to change username",
                "fd" : " Failed to generate delegation token",
                "fdeac" : " Failed to activate device.",
                "fdeaz" : " Device authorization request failed.",
                "fdecc" : " User did not confirm device.",
                "feacft" : " Failed to exchange authorization code for Access Token",
                "feccft" : " Failed exchange of Access Token for a Client Credentials Grant",
                "fede" : " Failed to exchange Device Code for Access Token",
                "fens" : " Failed exchange for Native Social Login",
                "feoobft" : " Failed exchange of Password and OOB Challenge for Access Token",
                "feotpft" : " Failed exchange of Password and OTP Challenge for Access Token",
                "fepft" : "Failed exchange of Password for Access Token",
                "fercft" : " Failed Exchange of Password and MFA Recovery code for Access Token",
                "fertft" : " Failed Exchange of Refresh Token for Access Token",
                "flo" : " User logout failed",
                "fn" : " Failed to send email notification",
                "fui" : " Failed to import users",
                "fv" : " Failed to send verification email",
                "fvr" : " Failed to process verification email request",
                "gd_auth_failed" : " One-time password authentication failed.",
                "gd_auth_rejected" : " One-time password authentication rejected.",
                "gd_auth_succeed" : " One-time password authentication success.",
                "gd_recovery_failed" : " Multi-factor recovery code failed.",
                "gd_recovery_rate_limit_exceed" : " Multi-factor recovery code has failed too many times.",
                "gd_recovery_succeed" : " Multi-factor recovery code succeeded authorization.",
                "gd_send_pn" : " Push notification for MFA sent successfully sent.",
                "gd_send_sms" : " SMS for MFA sent successfully sent.",
                "gd_start_auth" : " Second factor authentication event started for MFA.",
                "gd_start_enroll" : " Multi-factor authentication enroll has started.",
                "gd_unenroll" : " Device used for second factor authentication has been unenrolled.",
                "gd_update_device_account" : " Device used for second factor authentication has been updated.",
                "gd_user_delete" : " Deleted multi-factor user account.",
                "limit_delegation" : " Rate limit exceeded to /delegation endpoint",
                "limit_mu" : " An IP address is blocked with 100 failed login attempts using different usernames all with incorrect passwords in 24 hours or 50 sign-up attempts per minute from the same IP address.",
                "limit_wc" : " An IP address is blocked with 10 failed login attempts into a single account from the same IP address.",
                "pwd_leak" : " Someone behind the IP address: ip attempted to login with a leaked password.",
                "s" : " Successful login event.",
                "sdu" : " User successfully deleted",
                "seacft" : " Successful exchange of authorization code for Access Token",
                "seccft" : " Successful exchange of Access Token for a Client Credentials Grant",
                "sede" : " Successful exchange of device code for Access Token",
                "sens" : " Native Social Login",
                "seoobft" : " Successful exchange of Password and OOB Challenge for Access Token",
                "seotpft" : " Successful exchange of Password and OTP Challenge for Access Token",
                "sepft" : " Successful exchange of Password for Access Token",
                "sercft" : " Successful exchange of Password and MFA Recovery code for Access Token",
                "sertft" : " Successful exchange of Refresh Token for Access Token",
                "slo" : " User successfully logged out",
                "sui" : " Successfully imported users",
                "ublkdu" : " User block setup by anomaly detection has been released"
            }
        "#},
    },
    Source {
        name: "pipelines_lookup",
        target: "{}",
        program: indoc! {r#"
            lookup = {
                "api_limit" : " The maximum number of requests to the Authentication API in given time has reached.",
                "cls" : " Passwordless login code/link has been sent",
                "coff" : " AD/LDAP Connector is offline ",
                "con" : " AD/LDAP Connector is online and working",
                "cs" : " Passwordless login code has been sent",
                "du" : " User has been deleted.",
                "fce" : " Failed to change user email",
                "fco" : " Origin is not in the Allowed Origins list for the specified application",
                "fcpro" : " Failed to provision a AD/LDAP connector",
                "fcu" : " Failed to change username",
                "fd" : " Failed to generate delegation token",
                "fdeac" : " Failed to activate device.",
                "fdeaz" : " Device authorization request failed.",
                "fdecc" : " User did not confirm device.",
                "feacft" : " Failed to exchange authorization code for Access Token",
                "feccft" : " Failed exchange of Access Token for a Client Credentials Grant",
                "fede" : " Failed to exchange Device Code for Access Token",
                "fens" : " Failed exchange for Native Social Login",
                "feoobft" : " Failed exchange of Password and OOB Challenge for Access Token",
                "feotpft" : " Failed exchange of Password and OTP Challenge for Access Token",
                "fepft" : "Failed exchange of Password for Access Token",
                "fercft" : " Failed Exchange of Password and MFA Recovery code for Access Token",
                "fertft" : " Failed Exchange of Refresh Token for Access Token",
                "flo" : " User logout failed",
                "fn" : " Failed to send email notification",
                "fui" : " Failed to import users",
                "fv" : " Failed to send verification email",
                "fvr" : " Failed to process verification email request",
                "gd_auth_failed" : " One-time password authentication failed.",
                "gd_auth_rejected" : " One-time password authentication rejected.",
                "gd_auth_succeed" : " One-time password authentication success.",
                "gd_recovery_failed" : " Multi-factor recovery code failed.",
                "gd_recovery_rate_limit_exceed" : " Multi-factor recovery code has failed too many times.",
                "gd_recovery_succeed" : " Multi-factor recovery code succeeded authorization.",
                "gd_send_pn" : " Push notification for MFA sent successfully sent.",
                "gd_send_sms" : " SMS for MFA sent successfully sent.",
                "gd_start_auth" : " Second factor authentication event started for MFA.",
                "gd_start_enroll" : " Multi-factor authentication enroll has started.",
                "gd_unenroll" : " Device used for second factor authentication has been unenrolled.",
                "gd_update_device_account" : " Device used for second factor authentication has been updated.",
                "gd_user_delete" : " Deleted multi-factor user account.",
                "limit_delegation" : " Rate limit exceeded to /delegation endpoint",
                "limit_mu" : " An IP address is blocked with 100 failed login attempts using different usernames all with incorrect passwords in 24 hours or 50 sign-up attempts per minute from the same IP address.",
                "limit_wc" : " An IP address is blocked with 10 failed login attempts into a single account from the same IP address.",
                "pwd_leak" : " Someone behind the IP address: ip attempted to login with a leaked password.",
                "s" : " Successful login event.",
                "sdu" : " User successfully deleted",
                "seacft" : " Successful exchange of authorization code for Access Token",
                "seccft" : " Successful exchange of Access Token for a Client Credentials Grant",
                "sede" : " Successful exchange of device code for Access Token",
                "sens" : " Native Social Login",
                "seoobft" : " Successful exchange of Password and OOB Challenge for Access Token",
                "seotpft" : " Successful exchange of Password and OTP Challenge for Access Token",
                "sepft" : " Successful exchange of Password for Access Token",
                "sercft" : " Successful exchange of Password and MFA Recovery code for Access Token",
                "sertft" : " Successful exchange of Refresh Token for Access Token",
                "slo" : " User successfully logged out",
                "sui" : " Successfully imported users",
                "ublkdu" : " User block setup by anomaly detection has been released"
            }
            if (lookup_value, err = get(lookup, [.custom.data.type]); lookup_value != null) {
                .custom.message = lookup_value
            }
        "#},
    },
    Source {
        name: "pipelines_lookup_short",
        target: "{}",
        program: indoc! {r#"
            lookup = {
                "api_limit" : " The maximum number of requests to the Authentication API in given time has reached.",
            }
            if (lookup_value, err = get(lookup, [.custom.data.type]); lookup_value != null) {
                .custom.message = lookup_value
            }
        "#},
    },
    Source {
        name: "starts_with",
        target: "{}",
        program: indoc! {r#"
            status = string(.foo) ?? ""
            .status = starts_with("a", status, true)
        "#},
    },
    Source {
        name: "variable",
        target: "{}",
        program: indoc! {r#"
            foo = {}
        "#},
    },
    Source {
        name: "object",
        target: "{}",
        program: indoc! {r#"
            {
                "a": "A",
                "c": "C",
                "b": "B",
            }
        "#},
    },
    Source {
        name: "parse_json",
        target: "{}",
        program: indoc! {r#"
            .result, .err = parse_json("{")
            [.result, .err]
        "#},
    },
    Source {
        name: "parse_groks_bla",
        target: "{}",
        program: indoc! {r#"
            .custom.message = "INFO  [MemtableFlushWriter:1] 2016-06-28 16:19:48,627  Memtable.java:382 - Completed flushing /app/cassandra/datastax/dse-data01/system/local-7ad54392bcdd35a684174e047860b377/system-local-tmp-ka-3981-Data.db (0.000KiB) for commitlog position ReplayPosition(segmentId=1467130786324, position=567)"
            parse_groks!(value: .custom.message,
                patterns: [
                    "(?s)%{_prefix} %{regex(\"Compacting\"):db.operation}.* %{_keyspace}/%{_table}:%{data:partition_key} \\(%{_bytes} bytes\\)",
                    "(?s)%{_prefix} %{regex(\"Flushing\"):db.operation}.*\\(Keyspace='%{_keyspace}', ColumnFamily='%{_table}'\\) %{data}: %{_onheap_total}/%{_offheap_total}, live: %{_onheap_live}/%{_offheap_live}, flushing: %{_onheap_flush}/%{_offheap_flush}, this: %{_onheap_this}/%{_offheap_this}",
                    "(?s)%{_prefix} %{regex(\"Enqueuing\"):db.operation}.* of %{_keyspace}: %{_onheap_bytes}%{data} \\(%{_onheap_pct}%\\) on-heap, %{_offheap_bytes} \\(%{_offheap_pct}%\\).*",
                    "(?s)%{_prefix} %{regex(\"Writing\"):db.operation}.*-%{_keyspace}%{data}\\(%{number:cassandra.bytes:scale(1000000)}%{data}, %{integer:cassandra.ops} ops, %{_onheap_pct}%/%{_offheap_pct}.*",
                    "(?s)%{_prefix} Completed %{regex(\"flushing\"):db.operation} %{_sstable} \\(%{number:cassandra.bytes_kb}KiB\\) for commitlog %{data:commitlog}",
                    "(?s)%{_prefix}\\s+%{regex(\"Compacted\"):db.operation}.* to \\[%{_sstable}\\].\\s+%{notSpace:cassandra.bytes_in} bytes to %{notSpace:cassandra.bytes_out} \\(\\~%{integer:cassandra.percent_of_orig}% of original\\) in %{notSpace:cassandra.duration_ms}ms = %{number:cassandra.speed_mb}MB/s.\\s+%{notSpace:cassandra.pkeys_in} total partitions merged to %{notSpace:cassandra.pkeys_out}\\.\\s+Partition merge counts were %{data:cassandra.merge_cnt}",
                    "(?s)%{_prefix} G.* %{integer:duration:scale(1000000)}ms. %{data}: %{integer:cassandra.eden.orig_bytes} -> %{integer:cassandra.eden.new_bytes}; %{data}: %{integer:cassandra.oldgen.orig_bytes} -> %{integer:cassandra.oldgen.new_bytes};.*",
                    "(?s)%{_prefix} %{word:cassandra.pool}\\s*(?>%{integer:cassandra.cache_used}\\s*%{integer:cassandra.cache_size}\\s*all|%{integer:cassandra.threads.active}\\s*%{integer:cassandra.threads.pending}\\s*%{integer:cassandra.threads.completed}\\s*%{integer:cassandra.threads.blocked}\\s*%{integer:cassandra.threads.all_time_blocked}|%{integer:cassandra.threads.active}\\s*%{integer:cassanadra.threads.pending})",
                    "(?s)%{_prefix} %{integer:db.operations} operations were slow in the last %{integer:elapsed_time:scale(1000000)} msecs:\\n%{data:db.slow_statements:array(\"\", \"\\\\n\")}",
                    "(?s)%{_prefix} %{data:msg}",
                ],
                aliases: {
                    "cassandra_compaction_key": "%{_prefix} %{regex(\"Compacting\"):db.operation}.* %{_keyspace}/%{_table}:%{data:partition_key} \\(%{_bytes} bytes\\)",
                    "cassandra_pool_cleaner": "%{_prefix} %{regex(\"Flushing\"):db.operation}.*\\(Keyspace='%{_keyspace}', ColumnFamily='%{_table}'\\) %{data}: %{_onheap_total}/%{_offheap_total}, live: %{_onheap_live}/%{_offheap_live}, flushing: %{_onheap_flush}/%{_offheap_flush}, this: %{_onheap_this}/%{_offheap_this}",
                    "cassandra_pool_cleaner2": "%{_prefix} %{regex(\"Enqueuing\"):db.operation}.* of %{_keyspace}: %{_onheap_bytes}%{data} \\(%{_onheap_pct}%\\) on-heap, %{_offheap_bytes} \\(%{_offheap_pct}%\\).*",
                    "cassandra_table_flush": "%{_prefix} %{regex(\"Writing\"):db.operation}.*-%{_keyspace}%{data}\\(%{number:cassandra.bytes:scale(1000000)}%{data}, %{integer:cassandra.ops} ops, %{_onheap_pct}%/%{_offheap_pct}.*",
                    "cassandra_mem_flush": "%{_prefix} Completed %{regex(\"flushing\"):db.operation} %{_sstable} \\(%{number:cassandra.bytes_kb}KiB\\) for commitlog %{data:commitlog}",
                    "cassandra_compaction": "%{_prefix}\\s+%{regex(\"Compacted\"):db.operation}.* to \\[%{_sstable}\\].\\s+%{notSpace:cassandra.bytes_in} bytes to %{notSpace:cassandra.bytes_out} \\(\\~%{integer:cassandra.percent_of_orig}% of original\\) in %{notSpace:cassandra.duration_ms}ms = %{number:cassandra.speed_mb}MB/s.\\s+%{notSpace:cassandra.pkeys_in} total partitions merged to %{notSpace:cassandra.pkeys_out}\\.\\s+Partition merge counts were %{data:cassandra.merge_cnt}",
                    "cassandra_gc_format": "%{_prefix} G.* %{integer:duration:scale(1000000)}ms. %{data}: %{integer:cassandra.eden.orig_bytes} -> %{integer:cassandra.eden.new_bytes}; %{data}: %{integer:cassandra.oldgen.orig_bytes} -> %{integer:cassandra.oldgen.new_bytes};.*",
                    "cassandra_thread_pending": "%{_prefix} %{word:cassandra.pool}\\s*(?>%{integer:cassandra.cache_used}\\s*%{integer:cassandra.cache_size}\\s*all|%{integer:cassandra.threads.active}\\s*%{integer:cassandra.threads.pending}\\s*%{integer:cassandra.threads.completed}\\s*%{integer:cassandra.threads.blocked}\\s*%{integer:cassandra.threads.all_time_blocked}|%{integer:cassandra.threads.active}\\s*%{integer:cassanadra.threads.pending})",
                    "cassandra_slow_statements": "%{_prefix} %{integer:db.operations} operations were slow in the last %{integer:elapsed_time:scale(1000000)} msecs:\\n%{data:db.slow_statements:array(\"\", \"\\\\n\")}",
                    "cassandra_fallback_parser": "%{_prefix} %{data:msg}",
                    "_level": "%{word:db.severity}",
                    "_thread_name": "%{notSpace:logger.thread_name}",
                    "_thread_id": "%{integer:logger.thread_id}",
                    "_logger_name": "%{notSpace:logger.name}",
                    "_table": "%{word:db.table}",
                    "_sstable": "%{notSpace:cassandra.sstable}",
                    "_bytes": "%{integer:cassandra.bytes}",
                    "_keyspace": "%{word:cassandra.keyspace}",
                    "_onheap_total": "%{number:cassandra.onheap.total}",
                    "_onheap_live": "%{number:cassandra.onheap.live}",
                    "_onheap_flush": "%{number:cassandra.onheap.flush}",
                    "_onheap_this": "%{number:cassandra.onheap.this}",
                    "_onheap_bytes": "%{integer:cassandra.onheap.bytes}",
                    "_onheap_pct": "%{integer:cassandra.onheap.percent}",
                    "_offheap_total": "%{number:cassandra.offheap.total}",
                    "_offheap_live": "%{number:cassandra.offheap.live}",
                    "_offheap_flush": "%{number:cassandra.offheap.flush}",
                    "_offheap_this": "%{number:cassandra.offheap.this}",
                    "_offheap_bytes": "%{integer:cassandra.offheap.bytes}",
                    "_offheap_pct": "%{integer:cassandra.offheap.percent}",
                    "_default_prefix": "%{_level}\\s+\\[(%{_thread_name}:%{_thread_id}|%{_thread_name})\\]\\s+%{date(\"yyyy-MM-dd HH:mm:ss,SSS\"):db.date}\\s+%{word:filename}.java:%{integer:lineno} -",
                    "_suggested_prefix": "%{date(\"yyyy-MM-dd HH:mm:ss\"):db.date} \\[(%{_thread_name}:%{_thread_id}|%{_thread_name})\\] %{_level} %{_logger_name}\\s+-",
                    "_prefix": "(?>%{_default_prefix}|%{_suggested_prefix})"
                }
            )
        "#},
    },
    Source {
        name: "if_false",
        target: "{}",
        program: indoc! {r#"
            if (.foo != null) {
                .derp = 123
            }
        "#},
    },
    Source {
        name: "merge",
        target: "{}",
        program: indoc! {r#"
            merge({ "a": 1, "b": 2 }, { "b": 3, "c": 4 })
        "#},
    },
    Source {
        name: "parse_groks",
        target: "{}",
        program: indoc! {r#"
            parse_groks!(
                "2020-10-02T23:22:12.223222Z info hello world",
                patterns: [
                    "%{common_prefix} %{_status} %{_message}",
                    "%{common_prefix} %{_message}"
                ],
                aliases: {
                    "common_prefix": "%{_timestamp} %{_loglevel}",
                    "_timestamp": "%{TIMESTAMP_ISO8601:timestamp}",
                    "_loglevel": "%{LOGLEVEL:level}",
                    "_status": "%{POSINT:status}",
                    "_message": "%{GREEDYDATA:message}"
                }
            )
        "#},
    },
    Source {
        name: "pipelines_grok",
        target: "{}",
        program: indoc! {r#"
            custom, err = parse_groks(value: .custom.message,
                patterns: [
                    "(?s)%{_prefix} %{regex(\"Compacting\"):db.operation}.* %{_keyspace}/%{_table}:%{data:partition_key} \\(%{_bytes} bytes\\)",
                    "(?s)%{_prefix} %{regex(\"Flushing\"):db.operation}.*\\(Keyspace='%{_keyspace}', ColumnFamily='%{_table}'\\) %{data}: %{_onheap_total}/%{_offheap_total}, live: %{_onheap_live}/%{_offheap_live}, flushing: %{_onheap_flush}/%{_offheap_flush}, this: %{_onheap_this}/%{_offheap_this}",
                    "(?s)%{_prefix} %{regex(\"Enqueuing\"):db.operation}.* of %{_keyspace}: %{_onheap_bytes}%{data} \\(%{_onheap_pct}%\\) on-heap, %{_offheap_bytes} \\(%{_offheap_pct}%\\).*",
                    "(?s)%{_prefix} %{regex(\"Writing\"):db.operation}.*-%{_keyspace}%{data}\\(%{number:cassandra.bytes:scale(1000000)}%{data}, %{integer:cassandra.ops} ops, %{_onheap_pct}%/%{_offheap_pct}.*",
                    "(?s)%{_prefix} Completed %{regex(\"flushing\"):db.operation} %{_sstable} \\(%{number:cassandra.bytes_kb}KiB\\) for commitlog %{data:commitlog}",
                    "(?s)%{_prefix}\\s+%{regex(\"Compacted\"):db.operation}.* to \\[%{_sstable}\\].\\s+%{notSpace:cassandra.bytes_in} bytes to %{notSpace:cassandra.bytes_out} \\(\\~%{integer:cassandra.percent_of_orig}% of original\\) in %{notSpace:cassandra.duration_ms}ms = %{number:cassandra.speed_mb}MB/s.\\s+%{notSpace:cassandra.pkeys_in} total partitions merged to %{notSpace:cassandra.pkeys_out}\\.\\s+Partition merge counts were %{data:cassandra.merge_cnt}",
                    "(?s)%{_prefix} G.* %{integer:duration:scale(1000000)}ms. %{data}: %{integer:cassandra.eden.orig_bytes} -> %{integer:cassandra.eden.new_bytes}; %{data}: %{integer:cassandra.oldgen.orig_bytes} -> %{integer:cassandra.oldgen.new_bytes};.*",
                    "(?s)%{_prefix} %{word:cassandra.pool}\\s*(?>%{integer:cassandra.cache_used}\\s*%{integer:cassandra.cache_size}\\s*all|%{integer:cassandra.threads.active}\\s*%{integer:cassandra.threads.pending}\\s*%{integer:cassandra.threads.completed}\\s*%{integer:cassandra.threads.blocked}\\s*%{integer:cassandra.threads.all_time_blocked}|%{integer:cassandra.threads.active}\\s*%{integer:cassanadra.threads.pending})",
                    "(?s)%{_prefix} %{integer:db.operations} operations were slow in the last %{integer:elapsed_time:scale(1000000)} msecs:\\n%{data:db.slow_statements:array(\"\", \"\\\\n\")}",
                    "(?s)%{_prefix} %{data:msg}",
                ],
                aliases: {
                    "cassandra_compaction_key": "%{_prefix} %{regex(\"Compacting\"):db.operation}.* %{_keyspace}/%{_table}:%{data:partition_key} \\(%{_bytes} bytes\\)",
                    "cassandra_pool_cleaner": "%{_prefix} %{regex(\"Flushing\"):db.operation}.*\\(Keyspace='%{_keyspace}', ColumnFamily='%{_table}'\\) %{data}: %{_onheap_total}/%{_offheap_total}, live: %{_onheap_live}/%{_offheap_live}, flushing: %{_onheap_flush}/%{_offheap_flush}, this: %{_onheap_this}/%{_offheap_this}",
                    "cassandra_pool_cleaner2": "%{_prefix} %{regex(\"Enqueuing\"):db.operation}.* of %{_keyspace}: %{_onheap_bytes}%{data} \\(%{_onheap_pct}%\\) on-heap, %{_offheap_bytes} \\(%{_offheap_pct}%\\).*",
                    "cassandra_table_flush": "%{_prefix} %{regex(\"Writing\"):db.operation}.*-%{_keyspace}%{data}\\(%{number:cassandra.bytes:scale(1000000)}%{data}, %{integer:cassandra.ops} ops, %{_onheap_pct}%/%{_offheap_pct}.*",
                    "cassandra_mem_flush": "%{_prefix} Completed %{regex(\"flushing\"):db.operation} %{_sstable} \\(%{number:cassandra.bytes_kb}KiB\\) for commitlog %{data:commitlog}",
                    "cassandra_compaction": "%{_prefix}\\s+%{regex(\"Compacted\"):db.operation}.* to \\[%{_sstable}\\].\\s+%{notSpace:cassandra.bytes_in} bytes to %{notSpace:cassandra.bytes_out} \\(\\~%{integer:cassandra.percent_of_orig}% of original\\) in %{notSpace:cassandra.duration_ms}ms = %{number:cassandra.speed_mb}MB/s.\\s+%{notSpace:cassandra.pkeys_in} total partitions merged to %{notSpace:cassandra.pkeys_out}\\.\\s+Partition merge counts were %{data:cassandra.merge_cnt}",
                    "cassandra_gc_format": "%{_prefix} G.* %{integer:duration:scale(1000000)}ms. %{data}: %{integer:cassandra.eden.orig_bytes} -> %{integer:cassandra.eden.new_bytes}; %{data}: %{integer:cassandra.oldgen.orig_bytes} -> %{integer:cassandra.oldgen.new_bytes};.*",
                    "cassandra_thread_pending": "%{_prefix} %{word:cassandra.pool}\\s*(?>%{integer:cassandra.cache_used}\\s*%{integer:cassandra.cache_size}\\s*all|%{integer:cassandra.threads.active}\\s*%{integer:cassandra.threads.pending}\\s*%{integer:cassandra.threads.completed}\\s*%{integer:cassandra.threads.blocked}\\s*%{integer:cassandra.threads.all_time_blocked}|%{integer:cassandra.threads.active}\\s*%{integer:cassanadra.threads.pending})",
                    "cassandra_slow_statements": "%{_prefix} %{integer:db.operations} operations were slow in the last %{integer:elapsed_time:scale(1000000)} msecs:\\n%{data:db.slow_statements:array(\"\", \"\\\\n\")}",
                    "cassandra_fallback_parser": "%{_prefix} %{data:msg}",
                    "_level": "%{word:db.severity}",
                    "_thread_name": "%{notSpace:logger.thread_name}",
                    "_thread_id": "%{integer:logger.thread_id}",
                    "_logger_name": "%{notSpace:logger.name}",
                    "_table": "%{word:db.table}",
                    "_sstable": "%{notSpace:cassandra.sstable}",
                    "_bytes": "%{integer:cassandra.bytes}",
                    "_keyspace": "%{word:cassandra.keyspace}",
                    "_onheap_total": "%{number:cassandra.onheap.total}",
                    "_onheap_live": "%{number:cassandra.onheap.live}",
                    "_onheap_flush": "%{number:cassandra.onheap.flush}",
                    "_onheap_this": "%{number:cassandra.onheap.this}",
                    "_onheap_bytes": "%{integer:cassandra.onheap.bytes}",
                    "_onheap_pct": "%{integer:cassandra.onheap.percent}",
                    "_offheap_total": "%{number:cassandra.offheap.total}",
                    "_offheap_live": "%{number:cassandra.offheap.live}",
                    "_offheap_flush": "%{number:cassandra.offheap.flush}",
                    "_offheap_this": "%{number:cassandra.offheap.this}",
                    "_offheap_bytes": "%{integer:cassandra.offheap.bytes}",
                    "_offheap_pct": "%{integer:cassandra.offheap.percent}",
                    "_default_prefix": "%{_level}\\s+\\[(%{_thread_name}:%{_thread_id}|%{_thread_name})\\]\\s+%{date(\"yyyy-MM-dd HH:mm:ss,SSS\"):db.date}\\s+%{word:filename}.java:%{integer:lineno} -",
                    "_suggested_prefix": "%{date(\"yyyy-MM-dd HH:mm:ss\"):db.date} \\[(%{_thread_name}:%{_thread_id}|%{_thread_name})\\] %{_level} %{_logger_name}\\s+-",
                    "_prefix": "(?>%{_default_prefix}|%{_suggested_prefix})"
                }
            )
            if (err == null) {
                .custom, err = merge(.custom, custom, deep: true)
            }
        "#},
    },
    Source {
        name: "pipelines",
        target: "{}",
        program: indoc! {r#"
            status = string(.custom.http.status_category) ?? string(.custom.level) ?? ""
            status = downcase(status)
            if status == "" {
                .status = 6
            } else {
                if starts_with(status, "f") || starts_with(status, "emerg") {
                    .status = 0
                } else if starts_with(status, "a") {
                    .status = 1
                } else if starts_with(status, "c") {
                    .status = 2
                } else if starts_with(status, "e") {
                    .status = 3
                } else if starts_with(status, "w") {
                    .status = 4
                } else if starts_with(status, "n") {
                    .status = 5
                } else if starts_with(status, "i") {
                    .status = 6
                } else if starts_with(status, "d") || starts_with(status, "trace") || starts_with(status, "verbose") {
                    .status = 7
                } else if starts_with(status, "o") || starts_with(status, "s") || status == "ok" || status == "success" {
                    .status = 8
                }
            }
        "#},
    },
    Source {
        name: "add_bytes",
        target: "{}",
        program: indoc! {r#"
            . = "hello" + "world"
        "#},
    },
    Source {
        name: "add",
        target: "{}",
        program: indoc! {r#"
            . = 1 + 2
        "#},
    },
    Source {
        name: "derp",
        target: "{}",
        program: indoc! {r#"
            .foo = { "foo": 123 }
            .matches = { "num": "2", "name": .message }
        "#},
    },
    Source {
        name: "simple",
        target: "{}",
        program: indoc! {r#"
            .hostname = "vector"
            if .status == "warning" {
                .thing = upcase(.hostname)
            } else if .status == "notice" {
                .thung = downcase(.hostname)
            } else {
                .nong = upcase(.hostname)
            }

            .matches = { "name": .message, "num": "2" }
            .origin, .err = .hostname + "/" + .matches.name + "/" + .matches.num
        "#},
    },
    Source {
        name: "starts_with",
        target: "{}",
        program: indoc! {r#"
            status = string(.foo) ?? ""
            .status = starts_with("a", status)
        "#},
    },
    Source {
        name: "11",
        target: "{}",
        program: indoc! {r#"
            .hostname = "vector"
            if .status == "warning" {
                .thing = upcase(.hostname)
            } else if .status == "notice" {
                .thung = downcase(.hostname)
            } else {
                .nong = upcase(.hostname)
            }
        "#},
    },
    Source {
        name: "10",
        target: "{}",
        program: indoc! {r#"
            .foo = {
                "a": 123,
                "b": 456,
            }
        "#},
    },
    Source {
        name: "9",
        target: "{}",
        program: indoc! {r#"
            upcase("hi")
        "#},
    },
    Source {
        name: "8",
        target: "{}",
        program: indoc! {r#"
            123
        "#},
    },
    Source {
        name: "7",
        target: "{}",
        program: indoc! {r#"
            .foo == "hi"
        "#},
    },
    Source {
        name: "6",
        target: "{}",
        program: indoc! {r#"
            derp = "hi!"
        "#},
    },
    Source {
        name: "5",
        target: "{}",
        program: indoc! {r#"
            .derp = "hi!"
        "#},
    },
    Source {
        name: "4",
        target: "{}",
        program: indoc! {r#"
            .derp
        "#},
    },
    Source {
        name: "3",
        target: "{}",
        program: indoc! {r#"
            .
        "#},
    },
    Source {
        name: "parse_json",
        target: r#"
            {
                "hostname": "vector",
                "timestamp": "2022-05-10T10:43:15Z"
            }"#,
        program: indoc! {r#"
            parse_json!(s'{"noog": "nork"}')
        "#},
    },
    Source {
        name: "deletions",
        target: r#"{
            "hostname": "prod-223",
            "kubernetes": {
                "container_id": "a6926c9e-a4a0-4f80-8f71-2e7dd7d59f67",
                "container_image": "gcr.io/k8s-minikube/storage-provisioner:v3",
                "namespace_labels": {
                    "kubernetes.io/metadata.name": "kube-system"
                },
                "pod_annotations": {
                    "annotation1": "sample text",
                    "annotation2": "sample text"
                },
                "pod_ip": "192.168.1.1",
                "pod_name": "storage-provisioner",
                "pod_node_name": "minikube",
                "pod_owner": "root",
                "pod_uid": "93bde4d0-9731-4785-a80e-cd27ba8ad7c2",
                "pod_labels": {
                    "addonmanager.kubernetes.io/mode": "Reconcile",
                    "gcp-auth-skip-secret": "true",
                    "integration-test": "storage-provisioner",
                    "app": "production-123"
                }
            },
            "file": "/var/log/pods/kube-system_storage-provisioner_93bde4d0-9731-4785-a80e-cd27ba8ad7c2/storage-provisioner/1.log",
            "message": "F1015 11:01:46.499073       1 main.go:39] error getting server version: Get \"https://10.96.0.1:443/version?timeout=32s\": dial tcp 10.96.0.1:443: connect: network is unreachable",
            "source_type": "kubernetes_logs",
            "stream": "stderr",
            "timestamp": "2020-10-15T11:01:46.499555308Z"
        }"#,
        program: indoc! {r#"
            if exists(.kubernetes) {
                del(.kubernetes.container_id)
                del(.kubernetes.container_image)
                del(.kubernetes.namespace_labels)
                del(.kubernetes.pod_annotations)
                del(.kubernetes.pod_ip)
                del(.kubernetes.pod_name)
                del(.kubernetes.pod_node_name)
                del(.kubernetes.pod_owner)
                del(.kubernetes.pod_uid)
                del(.kubernetes.pod_labels.app)
            }
        "#},
    },
    Source {
        name: "0",
        target: "{}",
        program: indoc! {r#"
            uuid_v4()
        "#},
    },
    Source {
        name: "simple",
        target: "{}",
        program: indoc! {r#"
            .hostname = "vector"

            if .status == "warning" {
                .thing = upcase(.hostname)
            } else if .status == "notice" {
                .thung = downcase(.hostname)
            } else {
                .nong = upcase(.hostname)
            }

            .matches = { "name": .message, "num": "2" }
            .origin, .err = .hostname + "/" + .matches.name + "/" + .matches.num
        "#},
    },
];

#[inline(never)]
#[no_mangle]
pub extern "C" fn derp() {
    println!("derp'n");
}

fn benchmark_vrl_runtimes(c: &mut Criterion) {
    let mut group = c.benchmark_group("vrl/runtime");
    for source in SOURCES {
        let tz = TimeZone::default();
<<<<<<< HEAD
        let mut external_env = state::ExternalEnv::default();
        let (program, mut local_env, _) =
            vrl::compile_with_state(source.program, &vrl_stdlib::all(), &mut external_env).unwrap();
        let vm = runtime
            .compile(vrl_stdlib::all(), &program, &mut external_env)
            .unwrap();
        let builder = compiler::llvm::Compiler::new().unwrap();
        let mut symbols = HashMap::new();
        symbols.insert("vrl_fn_downcase", vrl_stdlib::vrl_fn_downcase as usize);
        symbols.insert("vrl_fn_merge", vrl_stdlib::vrl_fn_merge as usize);
        symbols.insert("vrl_fn_get", vrl_stdlib::vrl_fn_get as usize);
        symbols.insert(
            "vrl_fn_parse_groks",
            vrl_stdlib::vrl_fn_parse_groks as usize,
        );
        symbols.insert("vrl_fn_parse_json", vrl_stdlib::vrl_fn_parse_json as usize);
        symbols.insert(
            "vrl_fn_starts_with",
            vrl_stdlib::vrl_fn_starts_with as usize,
        );
        symbols.insert("vrl_fn_string", vrl_stdlib::vrl_fn_string as usize);
        symbols.insert("vrl_fn_upcase", vrl_stdlib::vrl_fn_upcase as usize);
        let library = builder
            .compile(
                (&mut local_env, &mut external_env),
                &program,
                vrl_stdlib::all(),
                symbols,
            )
            .unwrap();
        let execute = library.get_function().unwrap();

        {
            let mut target: Value = serde_json::from_str(source.target).expect("valid json");
            let mut context = core::Context {
                target: &mut target,
                timezone: &tz,
            };
            let mut result = Ok(Value::Null);
            unsafe { execute.call(&mut context, &mut result) };
        }

        {
            let mut target: Value = serde_json::from_str(source.target).expect("valid json");
            let mut context = core::Context {
                target: &mut target,
                timezone: &tz,
            };
            let mut result = Ok(Value::Null);
            unsafe { execute.call(&mut context, &mut result) };

            println!("LLVM target: {}", target);
            println!("LLVM result: {:?}", result);
        }

        {
            let state = state::Runtime::default();
            let mut runtime = Runtime::new(state);
            let mut target: Value = serde_json::from_str(source.target).expect("valid json");
            let result = runtime.run_vm(&vm, &mut target, &tz);
            runtime.clear();

            println!("VM target: {}", target);
            println!("VM result: {:?}", result);
        }

        {
            let state = state::Runtime::default();
            let mut runtime = Runtime::new(state);
            let mut target: Value = serde_json::from_str(source.target).expect("valid json");
            let result = runtime.resolve(&mut target, &program, &tz);
            runtime.clear();

            println!("AST target: {}", target);
            println!("AST result: {:?}", result);
        }

        group.bench_with_input(
            BenchmarkId::new("LLVM", source.name),
            &execute,
            |b, execute| {
                let target: Value = serde_json::from_str(source.target).expect("valid json");

                b.iter_with_setup(
                    || target.clone(),
                    |mut obj| {
                        {
                            let mut context = core::Context {
                                target: &mut obj,
                                timezone: &tz,
                            };
                            let mut result = Ok(Value::Null);
                            unsafe { execute.call(&mut context, &mut result) };
                        }
                        obj // Return the obj so it doesn't get dropped.
                    },
                )
            },
        );

        group.bench_with_input(BenchmarkId::new("VM", source.name), &vm, |b, vm| {
            let state = state::Runtime::default();
            let mut runtime = Runtime::new(state);
            let target: Value = serde_json::from_str(source.target).expect("valid json");

            b.iter_with_setup(
                || target.clone(),
                |mut obj| {
                    let _ = black_box(runtime.run_vm(vm, &mut obj, &tz));
                    runtime.clear();
                    obj
                },
            )
        });
=======
        let functions = vrl_stdlib::all();
        let (program, _) = vrl::compile(source.program, &functions).unwrap();
>>>>>>> d483777f

        group.bench_with_input(BenchmarkId::new(source.name, "ast"), &(), |b, _| {
            let state = state::Runtime::default();
            let mut runtime = Runtime::new(state);
            let target: Value = serde_json::from_str(source.target).expect("valid json");

            b.iter_with_setup(
                || target.clone(),
                |mut obj| {
                    let _ = black_box(runtime.resolve(&mut obj, &program, &tz));
                    runtime.clear();
                    obj
                },
            )
        });
    }
}

criterion_group!(name = vrl_runtime;
                config = Criterion::default()
                    .warm_up_time(Duration::from_secs(5))
                    .measurement_time(Duration::from_secs(30))
                    // degree of noise to ignore in measurements, here 1%
                    .noise_threshold(0.01)
                    // likelihood of noise registering as difference, here 5%
                    .significance_level(0.05)
                    // likelihood of capturing the true runtime, here 95%
                    .confidence_level(0.95)
                    // total number of bootstrap resamples, higher is less noisy but slower
                    .nresamples(100_000)
                    // total samples to collect within the set measurement time
                    .sample_size(150);
                 targets = benchmark_vrl_runtimes);
criterion_main!(vrl_runtime);<|MERGE_RESOLUTION|>--- conflicted
+++ resolved
@@ -621,13 +621,9 @@
     let mut group = c.benchmark_group("vrl/runtime");
     for source in SOURCES {
         let tz = TimeZone::default();
-<<<<<<< HEAD
         let mut external_env = state::ExternalEnv::default();
         let (program, mut local_env, _) =
             vrl::compile_with_state(source.program, &vrl_stdlib::all(), &mut external_env).unwrap();
-        let vm = runtime
-            .compile(vrl_stdlib::all(), &program, &mut external_env)
-            .unwrap();
         let builder = compiler::llvm::Compiler::new().unwrap();
         let mut symbols = HashMap::new();
         symbols.insert("vrl_fn_downcase", vrl_stdlib::vrl_fn_downcase as usize);
@@ -681,17 +677,6 @@
             let state = state::Runtime::default();
             let mut runtime = Runtime::new(state);
             let mut target: Value = serde_json::from_str(source.target).expect("valid json");
-            let result = runtime.run_vm(&vm, &mut target, &tz);
-            runtime.clear();
-
-            println!("VM target: {}", target);
-            println!("VM result: {:?}", result);
-        }
-
-        {
-            let state = state::Runtime::default();
-            let mut runtime = Runtime::new(state);
-            let mut target: Value = serde_json::from_str(source.target).expect("valid json");
             let result = runtime.resolve(&mut target, &program, &tz);
             runtime.clear();
 
@@ -722,25 +707,6 @@
             },
         );
 
-        group.bench_with_input(BenchmarkId::new("VM", source.name), &vm, |b, vm| {
-            let state = state::Runtime::default();
-            let mut runtime = Runtime::new(state);
-            let target: Value = serde_json::from_str(source.target).expect("valid json");
-
-            b.iter_with_setup(
-                || target.clone(),
-                |mut obj| {
-                    let _ = black_box(runtime.run_vm(vm, &mut obj, &tz));
-                    runtime.clear();
-                    obj
-                },
-            )
-        });
-=======
-        let functions = vrl_stdlib::all();
-        let (program, _) = vrl::compile(source.program, &functions).unwrap();
->>>>>>> d483777f
-
         group.bench_with_input(BenchmarkId::new(source.name, "ast"), &(), |b, _| {
             let state = state::Runtime::default();
             let mut runtime = Runtime::new(state);
